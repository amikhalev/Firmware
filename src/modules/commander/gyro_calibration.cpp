--- conflicted
+++ resolved
@@ -257,36 +257,6 @@
 		px4_close(worker_data.gyro_sensor_sub[s]);
 	}
 
-<<<<<<< HEAD
-	if (cal_return == calibrate_return_cancelled) {
-		// Cancel message already sent, we are done here
-		return ERROR;
-	} else if (cal_return == calibrate_return_error) {
-		res = ERROR;
-	}
-		
-	if (res == OK) {
-		/* check offsets */
-		float xdiff = worker_data.gyro_report_0.x - worker_data.gyro_scale[0].x_offset;
-		float ydiff = worker_data.gyro_report_0.y - worker_data.gyro_scale[0].y_offset;
-		float zdiff = worker_data.gyro_report_0.z - worker_data.gyro_scale[0].z_offset;
-
-		/* maximum allowable calibration error in radians */
-		const float maxoff = 0.0055f;
-
-		if (!PX4_ISFINITE(worker_data.gyro_scale[0].x_offset) ||
-		    !PX4_ISFINITE(worker_data.gyro_scale[0].y_offset) ||
-		    !PX4_ISFINITE(worker_data.gyro_scale[0].z_offset) ||
-		    fabsf(xdiff) > maxoff ||
-		    fabsf(ydiff) > maxoff ||
-		    fabsf(zdiff) > maxoff) {
-			mavlink_and_console_log_critical(mavlink_fd, "[cal] ERROR: Motion during calibration");
-			res = ERROR;
-		}
-	}
-
-=======
->>>>>>> 26954ece
 	if (res == OK) {
 		/* set offset parameters to new values */
 		bool failed = false;
