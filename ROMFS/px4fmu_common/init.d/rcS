#!nsh
#
# PX4FMU startup script.

#
# Default to auto-start mode.
#
set MODE autostart

set RC_FILE /fs/microsd/etc/rc.txt
set CONFIG_FILE /fs/microsd/etc/config.txt
set EXTRAS_FILE /fs/microsd/etc/extras.txt

set TUNE_OUT_ERROR ML<<CP4CP4CP4CP4CP4

#
# Try to mount the microSD card.
#
echo "[init] Looking for microSD..."
if mount -t vfat /dev/mmcsd0 /fs/microsd
then
	set LOG_FILE /fs/microsd/bootlog.txt
	echo "[init] microSD mounted: /fs/microsd"
	# Start playing the startup tune
	tone_alarm start
else
	set LOG_FILE /dev/null
	echo "[init] No microSD card found"
	# Play SOS
	tone_alarm error
fi

#
# Look for an init script on the microSD card.
# Disable autostart if the script found.
#
if [ -f $RC_FILE ]
then
	echo "[init] Executing init script: $RC_FILE"
	sh $RC_FILE
	set MODE custom
else
	echo "[init] Init script not found: $RC_FILE"
fi

# if this is an APM build then there will be a rc.APM script
# from an EXTERNAL_SCRIPTS build option
if [ -f /etc/init.d/rc.APM ]
then
	if sercon
	then
		echo "[init] USB interface connected"
	fi

	echo "[init] Running rc.APM"
	# if APM startup is successful then nsh will exit
	sh /etc/init.d/rc.APM
fi

if [ $MODE == autostart ]
then
	echo "[init] AUTOSTART mode"

	#
	# Start CDC/ACM serial driver
	#
	sercon

	#
	# Start the ORB (first app to start)
	#
	uorb start

	#
	# Load parameters
	#
	set PARAM_FILE /fs/microsd/params
	if mtd start
	then
		set PARAM_FILE /fs/mtd_params
	fi

	param select $PARAM_FILE
	if param load
	then
		echo "[param] Loaded: $PARAM_FILE"
	else
		echo "[param] FAILED loading $PARAM_FILE"
		if param reset
		then
		fi
	fi

	#
	# Start system state indicator
	#
	if rgbled start
	then
		echo "[init] RGB Led"
	else
		if blinkm start
		then
			echo "[init] BlinkM"
			blinkm systemstate
		fi
	fi

	if pca8574 start
	then
	fi

	#
	# Set default values
	#
	set HIL no
	set VEHICLE_TYPE none
	set MIXER none
	set OUTPUT_MODE none
	set PWM_OUTPUTS none
	set PWM_RATE none
	set PWM_DISARMED none
	set PWM_MIN none
	set PWM_MAX none
	set MKBLCTRL_MODE none
	set FMU_MODE pwm
	set MAVLINK_FLAGS default
	set EXIT_ON_END no
	set MAV_TYPE none
	set LOAD_DEFAULT_APPS yes
	set GPS yes
	set GPS_FAKE no

	#
	# Set DO_AUTOCONFIG flag to use it in AUTOSTART scripts
	#
	if param compare SYS_AUTOCONFIG 1
	then
		# We can't be sure the defaults haven't changed, so
		# if someone requests a re-configuration, we do it
		# cleanly from scratch (except autostart / autoconfig)
		param reset_nostart
		set DO_AUTOCONFIG yes
	else
		set DO_AUTOCONFIG no
	fi

	#
	# Set USE_IO flag
	#
	if param compare SYS_USE_IO 1
	then
		set USE_IO yes
	else
		set USE_IO no
	fi

	#
	# Set parameters and env variables for selected AUTOSTART
	#
	if param compare SYS_AUTOSTART 0
	then
		echo "[init] No autostart"
	else
		sh /etc/init.d/rc.autostart
	fi

	#
	# Override parameters from user configuration file
	#
	if [ -f $CONFIG_FILE ]
	then
		echo "[init] Config: $CONFIG_FILE"
		sh $CONFIG_FILE
	else
		echo "[init] Config not found: $CONFIG_FILE"
	fi

	#
	# If autoconfig parameter was set, reset it and save parameters
	#
	if [ $DO_AUTOCONFIG == yes ]
	then
		param set SYS_AUTOCONFIG 0
		param save
	fi

	set IO_PRESENT no

	if [ $USE_IO == yes ]
	then
		#
		# Check if PX4IO present and update firmware if needed
		#
		if [ -f /etc/extras/px4io-v2_default.bin ]
		then
			set IO_FILE /etc/extras/px4io-v2_default.bin
		else
			set IO_FILE /etc/extras/px4io-v1_default.bin
		fi

		if px4io checkcrc $IO_FILE
		then
			echo "[init] PX4IO CRC OK"
			echo "PX4IO CRC OK" >> $LOG_FILE

			set IO_PRESENT yes
		else
			echo "[init] Trying to update"
			echo "PX4IO Trying to update" >> $LOG_FILE

			tone_alarm MLL32CP8MB

			if px4io forceupdate 14662 $IO_FILE
			then
				usleep 500000
				if px4io checkcrc $IO_FILE
				then
					echo "[init] PX4IO CRC OK, update successful"
					echo "PX4IO CRC OK after updating" >> $LOG_FILE
					tone_alarm MLL8CDE

					set IO_PRESENT yes
				else
					echo "[init] ERROR: PX4IO update failed"
					echo "PX4IO update failed" >> $LOG_FILE
					tone_alarm $TUNE_OUT_ERROR
				fi
			else
				echo "[init] ERROR: PX4IO update failed"
				echo "PX4IO update failed" >> $LOG_FILE
				tone_alarm $TUNE_OUT_ERROR
			fi
		fi

		if [ $IO_PRESENT == no ]
		then
			echo "[init] ERROR: PX4IO not found"
			tone_alarm $TUNE_OUT_ERROR
		fi
	fi

	#
	# Set default output if not set
	#
	if [ $OUTPUT_MODE == none ]
	then
		if [ $USE_IO == yes ]
		then
			set OUTPUT_MODE io
		else
			set OUTPUT_MODE fmu
		fi
	fi

	if [ $OUTPUT_MODE == io -a $IO_PRESENT != yes ]
	then
		# Need IO for output but it not present, disable output
		set OUTPUT_MODE none
		echo "[init] ERROR: PX4IO not found, disabling output"

		# Avoid using ttyS0 for MAVLink on FMUv1
		if ver hwcmp PX4FMU_V1
		then
			set FMU_MODE serial
		fi
	fi

	if [ $OUTPUT_MODE == ardrone ]
	then
		set FMU_MODE gpio_serial
	fi

	if [ $HIL == yes ]
	then
		set OUTPUT_MODE hil
		if ver hwcmp PX4FMU_V1
		then
			set FMU_MODE serial
		fi
	fi

	# Try to get an USB console
	nshterm /dev/ttyACM0 &

	#
	# Start the datamanager (and do not abort boot if it fails)
	#
	if dataman start
	then
	fi

	#
	# Start the Commander (needs to be this early for in-air-restarts)
	#
	commander start

	#
	# Start primary output
	#
	set TTYS1_BUSY no

	# If OUTPUT_MODE == none then something is wrong with setup and we shouldn't try to enable output
	if [ $OUTPUT_MODE != none ]
	then
		if [ $OUTPUT_MODE == uavcan_esc ]
		then
			if param compare UAVCAN_ENABLE 0
			then
				echo "[init] OVERRIDING UAVCAN_ENABLE = 1"
				param set UAVCAN_ENABLE 1
			fi
		fi

		if [ $OUTPUT_MODE == io -o $OUTPUT_MODE == uavcan_esc ]
		then
			echo "[init] Use PX4IO PWM as primary output"
			if px4io start
			then
				echo "[init] PX4IO started"
				sh /etc/init.d/rc.io
			else
				echo "[init] ERROR: PX4IO start failed"
				tone_alarm $TUNE_OUT_ERROR
			fi
		fi

		if [ $OUTPUT_MODE == fmu -o $OUTPUT_MODE == ardrone ]
		then
			echo "[init] Use FMU as primary output"
			if fmu mode_$FMU_MODE
			then
				echo "[init] FMU mode_$FMU_MODE started"
			else
				echo "[init] ERROR: FMU mode_$FMU_MODE start failed"
				tone_alarm $TUNE_OUT_ERROR
			fi

			if ver hwcmp PX4FMU_V1
			then
				if [ $FMU_MODE == pwm -o $FMU_MODE == gpio ]
				then
					set TTYS1_BUSY yes
				fi
				if [ $FMU_MODE == pwm_gpio -o $OUTPUT_MODE == ardrone ]
				then
					set TTYS1_BUSY yes
				fi
			fi
		fi

		if [ $OUTPUT_MODE == mkblctrl ]
		then
			echo "[init] Use MKBLCTRL as primary output"
			set MKBLCTRL_ARG ""
			if [ $MKBLCTRL_MODE == x ]
			then
				set MKBLCTRL_ARG "-mkmode x"
			fi
			if [ $MKBLCTRL_MODE == + ]
			then
				set MKBLCTRL_ARG "-mkmode +"
			fi

			if mkblctrl $MKBLCTRL_ARG
			then
				echo "[init] MKBLCTRL started"
			else
				echo "[init] ERROR: MKBLCTRL start failed"
				tone_alarm $TUNE_OUT_ERROR
			fi

		fi

		if [ $OUTPUT_MODE == hil ]
		then
			echo "[init] Use HIL as primary output"
			if hil mode_port2_pwm8
			then
				echo "[init] HIL output started"
			else
				echo "[init] ERROR: HIL output start failed"
				tone_alarm $TUNE_OUT_ERROR
			fi
		fi

		#
		# Start IO or FMU for RC PPM input if needed
		#
		if [ $IO_PRESENT == yes ]
		then
			if [ $OUTPUT_MODE != io ]
			then
				if px4io start
				then
					echo "[init] PX4IO started"
					sh /etc/init.d/rc.io
				else
					echo "[init] ERROR: PX4IO start failed"
					tone_alarm $TUNE_OUT_ERROR
				fi
			fi
		else
			if [ $OUTPUT_MODE != fmu -a $OUTPUT_MODE != ardrone ]
			then
				if fmu mode_$FMU_MODE
				then
					echo "[init] FMU mode_$FMU_MODE started"
				else
					echo "[init] ERROR: FMU mode_$FMU_MODE start failed"
					tone_alarm $TUNE_OUT_ERROR
				fi

				if ver hwcmp PX4FMU_V1
				then
					if [ $FMU_MODE == pwm -o $FMU_MODE == gpio ]
					then
						set TTYS1_BUSY yes
					fi
					if [ $FMU_MODE == pwm_gpio -o $OUTPUT_MODE == ardrone ]
					then
						set TTYS1_BUSY yes
					fi
				fi
			fi
		fi
	fi

	#
	# MAVLink
	#
	if [ $MAVLINK_FLAGS == default ]
	then
		# Normal mode, use baudrate 57600 (default) and data rate 1000 bytes/s
		if [ $TTYS1_BUSY == yes ]
		then
			# Start MAVLink on ttyS0, because FMU ttyS1 pins configured as something else
			set MAVLINK_FLAGS "-r 1000 -d /dev/ttyS0"

			# Exit from nsh to free port for mavlink
			set EXIT_ON_END yes
		else
			# Start MAVLink on default port: ttyS1
			set MAVLINK_FLAGS "-r 1000"
		fi
	fi

	mavlink start $MAVLINK_FLAGS

	#
<<<<<<< HEAD
	# MAVLink onboard / TELEM2
	#
	if ver hwcmp PX4FMU_V2
	then
		mavlink start -d /dev/ttyS2 -b 230400
	fi
=======
	# UAVCAN
	#
	sh /etc/init.d/rc.uavcan
>>>>>>> f2683c23

	#
	# Sensors, Logging, GPS
	#
	sh /etc/init.d/rc.sensors

	#
	# Start logging in all modes, including HIL
	#
	sh /etc/init.d/rc.logging

	if [ $GPS == yes ]
	then
		echo "[init] Start GPS"
		if [ $GPS_FAKE == yes ]
		then
			echo "[init] Faking GPS"
			gps start -f
		else
			gps start
		fi
	fi

	#
	# Start up ARDrone Motor interface
	#
	if [ $OUTPUT_MODE == ardrone ]
	then
		ardrone_interface start -d /dev/ttyS1
	fi

	#
	# Fixed wing setup
	#
	if [ $VEHICLE_TYPE == fw ]
	then
		echo "[init] Vehicle type: FIXED WING"

		if [ $MIXER == none ]
		then
			# Set default mixer for fixed wing if not defined
			set MIXER FMU_AERT
		fi

		if [ $MAV_TYPE == none ]
		then
			# Use MAV_TYPE = 1 (fixed wing) if not defined
			set MAV_TYPE 1
		fi

		param set MAV_TYPE $MAV_TYPE

		# Load mixer and configure outputs
		sh /etc/init.d/rc.interface

		# Start standard fixedwing apps
		if [ $LOAD_DEFAULT_APPS == yes ]
		then
			sh /etc/init.d/rc.fw_apps
		fi
	fi

	#
	# Multicopters setup
	#
	if [ $VEHICLE_TYPE == mc ]
	then
		echo "[init] Vehicle type: MULTICOPTER"

		if [ $MIXER == none ]
		then
			echo "Default mixer for multicopter not defined"
		fi

		if [ $MAV_TYPE == none ]
		then
			# Use mixer to detect vehicle type
			if [ $MIXER == FMU_quad_x -o $MIXER == FMU_quad_+ ]
			then
				set MAV_TYPE 2
			fi
			if [ $MIXER == FMU_quad_w ]
			then
				set MAV_TYPE 2
			fi
			if [ $MIXER == FMU_hexa_x -o $MIXER == FMU_hexa_+ ]
			then
				set MAV_TYPE 13
			fi
			if [ $MIXER == FMU_hexa_cox ]
			then
				set MAV_TYPE 13
			fi
			if [ $MIXER == FMU_octo_x -o $MIXER == FMU_octo_+ ]
			then
				set MAV_TYPE 14
			fi
			if [ $MIXER == FMU_octo_cox ]
			then
				set MAV_TYPE 14
			fi
		fi

		# Still no MAV_TYPE found
		if [ $MAV_TYPE == none ]
		then
			echo "Unknown MAV_TYPE"
		else
			param set MAV_TYPE $MAV_TYPE
		fi

		# Load mixer and configure outputs
		sh /etc/init.d/rc.interface

		# Start standard multicopter apps
		if [ $LOAD_DEFAULT_APPS == yes ]
		then
			sh /etc/init.d/rc.mc_apps
		fi
	fi

	#
	# Start the navigator
	#
	navigator start

	#
	# Generic setup (autostart ID not found)
	#
	if [ $VEHICLE_TYPE == none ]
	then
		echo "[init] Vehicle type: No autostart ID found"

	fi

	# Start any custom addons
	if [ -f $EXTRAS_FILE ]
	then
		echo "[init] Starting addons script: $EXTRAS_FILE"
		sh $EXTRAS_FILE
	else
		echo "[init] No addons script: $EXTRAS_FILE"
	fi

	if [ $EXIT_ON_END == yes ]
	then
		echo "[init] Exit from nsh"
		exit
	fi

# End of autostart
fi<|MERGE_RESOLUTION|>--- conflicted
+++ resolved
@@ -447,18 +447,16 @@
 	mavlink start $MAVLINK_FLAGS
 
 	#
-<<<<<<< HEAD
 	# MAVLink onboard / TELEM2
 	#
 	if ver hwcmp PX4FMU_V2
 	then
 		mavlink start -d /dev/ttyS2 -b 230400
 	fi
-=======
+
 	# UAVCAN
 	#
 	sh /etc/init.d/rc.uavcan
->>>>>>> f2683c23
 
 	#
 	# Sensors, Logging, GPS
